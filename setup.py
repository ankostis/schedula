#! python
##
## Installs co2mpas:
## 		python setup.py install
## or
##		pip install -r requirements.txt
## and then just code from inside this folder.
#
import os
import io
import re
import sys

from setuptools import setup, find_packages


if sys.version_info < (3, 4):
    msg = "Sorry, Python >= 3.4 is required, but found: {}"
    sys.exit(msg.format(sys.version_info))


proj_name = 'co2mpas'
mydir = os.path.dirname(__file__)

# Version-trick to have version-info in a single place,
# taken from: http://stackoverflow.com/questions/2058802/how-can-i-get-the-version-defined-in-setup-py-setuptools-in-my-package
##
def read_project_version():
    fglobals = {}
    with io.open(os.path.join(
            mydir, 'co2mpas', '_version.py'), encoding='UTF-8') as fd:
        exec(fd.read(), fglobals)  # To read __version__
    return fglobals['__version__']


def read_text_lines(fname):
    with io.open(os.path.join(mydir, fname)) as fd:
        return fd.readlines()


def yield_rst_only_markup(lines):
    """
    :param file_inp:     a `filename` or ``sys.stdin``?
    :param file_out:     a `filename` or ``sys.stdout`?`

    """
    substs = [
        # Selected Sphinx-only Roles.
        #
        (r':abbr:`([^`]+)`',        r'\1'),
        (r':ref:`([^`]+)`',         r'ref: *\1*'),
        (r':term:`([^`]+)`',        r'**\1**'),
        (r':dfn:`([^`]+)`',         r'**\1**'),
        (r':(samp|guilabel|menuselection|doc|file):`([^`]+)`',
                                    r'``\2``'),

        # Sphinx-only roles:
        #        :foo:`bar`   --> foo(``bar``)
        #        :a:foo:`bar` XXX afoo(``bar``)
        #
        #(r'(:(\w+))?:(\w+):`([^`]*)`', r'\2\3(``\4``)'),
        #(r':(\w+):`([^`]*)`', r'\1(`\2`)'),
        # emphasis
        # literal
        # code
        # math
        # pep-reference
        # rfc-reference
        # strong
        # subscript, sub
        # superscript, sup
        # title-reference


        # Sphinx-only Directives.
        #
        (r'\.\. doctest',           r'code-block'),
        (r'\.\. plot::',            r'.. '),
        (r'\.\. seealso',           r'info'),
        (r'\.\. glossary',          r'rubric'),
        (r'\.\. figure::',          r'.. '),
        (r'\.\. image::',           r'.. '),


        # Other
        #
        (r'\|version\|',              r'x.x.x'),
        (r'\.\. include:: AUTHORS',   r'see: AUTHORS'),
    ]

    regex_subs = [(re.compile(regex, re.IGNORECASE), sub)
                  for (regex, sub) in substs]

    def clean_line(line):
        try:
            for (regex, sub) in regex_subs:
                line = regex.sub(sub, line)
        except Exception as ex:
            print("ERROR: %s, (line(%s)" % (regex, sub))
            raise ex

        return line

    for line in lines:
        yield clean_line(line)


proj_ver = read_project_version()
readme_lines = read_text_lines('README.rst')
description = readme_lines[1]
long_desc = ''.join(yield_rst_only_markup(readme_lines))
download_url = 'https://github.com/JRCSTU/%s/tarball/v%s' % (proj_name, proj_ver)

setup(
    name=proj_name,
    version=proj_ver,
    description="A vehicle simulator predicting CO2 emissions for NEDC using WLTP time-series",
    long_description=long_desc,
    download_url=download_url,
    keywords=[
        "python", "utility", "library", "data", "processing",
        "calculation", "dependencies", "resolution", "scientific",
        "engineering", "dispatch", "simulink", "graphviz",
    ],
    url='http://co2mpas.io/',
    license='EUPL 1.1+',
    author='CO2MPAS-Team',
    author_email='co2mpas@jrc.ec.europa.eu',
    classifiers=[
        "Programming Language :: Python",
        "Programming Language :: Python :: 3",
        "Programming Language :: Python :: 3.5",
        "Programming Language :: Python :: Implementation :: CPython",
        "Development Status :: 4 - Beta",
        'Natural Language :: English',
        "Intended Audience :: Developers",
        "Intended Audience :: Science/Research",
        "Intended Audience :: Manufacturing",
        'Environment :: Console',
        'License :: OSI Approved :: European Union Public Licence 1.1 (EUPL 1.1)',
        'Natural Language :: English',
        "Operating System :: MacOS :: MacOS X",
        "Operating System :: Microsoft :: Windows",
        "Operating System :: POSIX",
        "Operating System :: Unix",
        "Operating System :: OS Independent",
        'Topic :: Scientific/Engineering',
        "Topic :: Scientific/Engineering :: Information Analysis",
    ],
    setup_requires=[
        'setuptools',
    ],
    # build_requires=[
    #     # PEP426-field actually not used by `pip` them, hence
    #     # included in /requirements/developmnet.pip.
    #     'setuptools',
    #     'setuptools-git >= 0.3',
    #     'wheel',
    # ],
    # dev_requires=[
    #     # PEP426-field actually not used by `pip` them, hence
    #     # included in /requirements/developmnet.pip.
    #     'sphinx',
    # ],
    install_requires=[
        'pandas',
        'xlsxwriter',
        'scikit-learn',
        'numpy',
        'scipy',
        'lmfit==0.9.2',
        'matplotlib',
        'networkx',
        'dill',
        'graphviz',
        'sphinx',
        'docopt',
        'six',
        'easygui!=0.98',
        'mpld3',
        'pandalone>=0.1.11', ## For datasync pascha-fixes.
        'regex',
        'schema==0.4.0',
        'tqdm',
        'pyyaml',
        'cycler',
        'pip',
        'boltons',
        'pykalman',
        'wltp',
        'cachetools',
    ],
    extras_require={
        'dice': [
            'PyYAML',
            'python-gpg>=2.0.8', ## Due to https://github.com/gitpython-developers/GitPython/issues/332
            'gitpython',
            'keyring',
            'transitions',
        ],
    },
    packages=find_packages(exclude=['tests', 'doc']),
    package_data={'co2mpas': [
<<<<<<< HEAD
        'demos/*.xlsx',
        'ipynbs/*.ipynb',
        'co2mpas_template.xlsx',
        'datasync_template.xlsx',
=======
            'demos/*.xlsx',
            'ipynbs/*.ipynb',
            'co2mpas_template.xlsx',
            'datasync_template.xlsx',
            'co2mpas_output_template.xlsx',
>>>>>>> 34836661
    ]},
    include_package_data=True,
    zip_safe=True,
    test_suite='nose.collector',
    tests_require=['nose>=1.0', 'ddt'],
    entry_points={
        'console_scripts': [
            '%(p)s = %(p)s.__main__:main' % {'p': proj_name},
            'datasync = %(p)s.datasync:main' % {'p': proj_name},
            'co2dice = %(p)s.sampling.dice:main' % {'p': proj_name},
            '%(p)s-autocompletions = %(p)s.__main__:print_autocompletions' % {'p': proj_name},
        ],
    },
    options={
        'bdist_wheel': {
            'universal': True,
        },
    },
    platforms=['any'],
)<|MERGE_RESOLUTION|>--- conflicted
+++ resolved
@@ -47,10 +47,10 @@
     substs = [
         # Selected Sphinx-only Roles.
         #
-        (r':abbr:`([^`]+)`',        r'\1'),
-        (r':ref:`([^`]+)`',         r'ref: *\1*'),
-        (r':term:`([^`]+)`',        r'**\1**'),
-        (r':dfn:`([^`]+)`',         r'**\1**'),
+        (r':abbr:`([^`]+)`', r'\1'),
+        (r':ref:`([^`]+)`', r'ref: *\1*'),
+        (r':term:`([^`]+)`', r'**\1**'),
+        (r':dfn:`([^`]+)`', r'**\1**'),
         (r':(samp|guilabel|menuselection|doc|file):`([^`]+)`',
                                     r'``\2``'),
 
@@ -74,18 +74,18 @@
 
         # Sphinx-only Directives.
         #
-        (r'\.\. doctest',           r'code-block'),
-        (r'\.\. plot::',            r'.. '),
-        (r'\.\. seealso',           r'info'),
-        (r'\.\. glossary',          r'rubric'),
-        (r'\.\. figure::',          r'.. '),
-        (r'\.\. image::',           r'.. '),
+        (r'\.\. doctest', r'code-block'),
+        (r'\.\. plot::', r'.. '),
+        (r'\.\. seealso', r'info'),
+        (r'\.\. glossary', r'rubric'),
+        (r'\.\. figure::', r'.. '),
+        (r'\.\. image::', r'.. '),
 
 
         # Other
         #
-        (r'\|version\|',              r'x.x.x'),
-        (r'\.\. include:: AUTHORS',   r'see: AUTHORS'),
+        (r'\|version\|', r'x.x.x'),
+        (r'\.\. include:: AUTHORS', r'see: AUTHORS'),
     ]
 
     regex_subs = [(re.compile(regex, re.IGNORECASE), sub)
@@ -201,18 +201,11 @@
     },
     packages=find_packages(exclude=['tests', 'doc']),
     package_data={'co2mpas': [
-<<<<<<< HEAD
         'demos/*.xlsx',
         'ipynbs/*.ipynb',
         'co2mpas_template.xlsx',
         'datasync_template.xlsx',
-=======
-            'demos/*.xlsx',
-            'ipynbs/*.ipynb',
-            'co2mpas_template.xlsx',
-            'datasync_template.xlsx',
-            'co2mpas_output_template.xlsx',
->>>>>>> 34836661
+        'co2mpas_output_template.xlsx',
     ]},
     include_package_data=True,
     zip_safe=True,
