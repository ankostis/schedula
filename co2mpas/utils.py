#!/usr/bin/env python
# -*- coding: UTF-8 -*-
#
# Copyright 2014 European Commission (JRC);
# Licensed under the EUPL (the 'Licence');
# You may not use this work except in compliance with the Licence.
# You may obtain a copy of the Licence at: http://ec.europa.eu/idabc/eupl

"""
It contains classes and functions of general utility.

These are python-specific utilities and hacks - general data-processing or
numerical operations.
"""


<<<<<<< HEAD
from collections import OrderedDict
=======
import yaml
import networkx as nx
import collections
>>>>>>> 34836661
import math
import statistics
import inspect
import sys
<<<<<<< HEAD

import networkx.utils as nxutils
=======
import scipy.interpolate as sci_itp
import scipy.misc as sci_misc
import sklearn.metrics as sk_met
import co2mpas.dispatcher.utils as dsp_utl
>>>>>>> 34836661
import numpy as np
from sklearn.linear_model import RANSACRegressor


try:
    isidentifier = str.isidentifier
except AttributeError:
    import re

    isidentifier = re.compile(r'[a-z_]\w*$', re.I).match

__all__ = [
    'grouper', 'sliding_window', 'median_filter', 'reject_outliers',
    'bin_split', 'interpolate_cloud', 'clear_fluctuations', 'argmax',
    'derivative'
]


class Constants(dict):
<<<<<<< HEAD
    def __init__(self, *args, **kwargs):
        super(Constants, self).__init__(*args, **kwargs)
        self.__dict__ = self

    @nxutils.open_file(1, mode='rb')
    def load(self, file, **kw):
        import yaml
        self.update(yaml.load(file, **kw))
        return self

    @nxutils.open_file(1, mode='w')
    def dump(self, file, default_flow_style=False, **kw):
        import yaml
        yaml.dump(dict(self), file, default_flow_style=default_flow_style, **kw)


def stack_nested_keys(nested_dict, key=(), depth=-1):
    """
    Stacks the keys of nested-dictionaries into tuples and yields a list of
    k-v pairs.

    :param nested_dict:
        Nested dictionary.
    :type nested_dict: dict

    :param key:
        Initial keys.
    :type key: tuple, optional

    :param depth:
        Maximum keys depth.
    :type depth: int, optional

    :return:
        List of k-v pairs.
    :rtype: generator
    """

    if depth != 0 and hasattr(nested_dict, 'items'):
        for k, v in nested_dict.items():
            yield from stack_nested_keys(v, key=key + (k,), depth=depth - 1)
    else:
        yield key, nested_dict


def get_nested_dicts(nested_dict, *keys, default=None):
    """
    Get/Initialize the value of nested-dictionaries.

    :param nested_dict:
        Nested dictionary.
    :type nested_dict: dict

    :param keys:
        Nested keys.
    :type keys: tuple

    :param default:
        Function used to initialize a new value.
    :type default: function, optional

    :return:
        Value of nested-dictionary.
    :rtype: generator
    """

    if keys:
        default = default or dict
        d = default() if len(keys) == 1 else {}
        nd = nested_dict[keys[0]] = nested_dict.get(keys[0], d)
        return get_nested_dicts(nd, *keys[1:], default=default)
    return nested_dict
=======
    @nx.utils.open_file(1, mode='rb')
    def load(self, file, **kw):
        self.from_dict(yaml.load(file, **kw))
        return self

    @nx.utils.open_file(1, mode='w')
    def dump(self, file, default_flow_style=False, **kw):
        d = self.to_dict()
        yaml.dump(d, file, default_flow_style=default_flow_style, **kw)

    def from_dict(self, d):
        for k, v in sorted(d.items()):
            if isinstance(v, Constants):
                o = getattr(self, k, Constants())
                if isinstance(o, Constants):
                    v = o.from_dict(v)
                elif issubclass(o, Constants):
                    v = o().from_dict(v)
                if not v:
                    continue
            elif hasattr(self, k) and getattr(self, k) == v:
                continue
            setattr(self, k, v)
            self[k] = v
>>>>>>> 34836661

        return self

    def to_dict(self, base=None):
        pr = {} if base is None else base
        s = (set(dir(self)) - set(dir(Constants)))
        for n in s.union(self.__class__.__dict__.keys()):
            if n.startswith('__'):
                continue
            v = getattr(self, n)
            if inspect.ismethod(v) or inspect.isbuiltin(v):
                continue
            try:
                if isinstance(v, Constants):
                    v = v.to_dict(base=Constants())
                elif issubclass(v, Constants):
                    v = v.to_dict(v, base=Constants())
            except TypeError:
                pass
            pr[n] = v
        return pr


def argmax(values, **kws):
    return np.argmax(np.append(values, [True]), **kws)


def grouper(iterable, n):
    """
    Collect data into fixed-length chunks or blocks.

    :param iterable:
        Iterable object.
    :param iterable: iter

    :param n:
        Length chunks or blocks.
    :type n: int
    """
    args = [iter(iterable)] * n
    return zip(*args)


def sliding_window(xy, dx_window):
    """
    Returns a sliding window (of width dx) over data from the iterable.

    :param xy:
        X and Y values.
    :type xy: list[(float, float) | list[float]]

    :param dx_window:
        dX window.
    :type dx_window: float

    :return:
        Data (x & y) inside the time window.
    :rtype: generator
    """

    dx = dx_window / 2
    it = iter(xy)
    v = next(it)
    window = []

    for x, _ in xy:
        # window limits
        x_dn = x - dx
        x_up = x + dx

        # remove samples
        window = [w for w in window if w[0] >= x_dn]

        # add samples
        while v and v[0] <= x_up:
            window.append(v)
            try:
                v = next(it)
            except StopIteration:
                v = None

        yield window


def median_filter(x, y, dx_window, filter=statistics.median_high):
    """
    Calculates the moving median-high of y values over a constant dx.

    :param x:
        x data.
    :type x: Iterable

    :param y:
        y data.
    :type y: Iterable

    :param dx_window:
        dx window.
    :type dx_window: float

    :param filter:
        Filter function.
    :type filter: function

    :return:
        Moving median-high of y values over a constant dx.
    :rtype: numpy.array
    """

    xy = list(zip(x, y))
    Y = []
    add = Y.append
    for v in sliding_window(xy, dx_window):
        add(filter(list(zip(*v))[1]))
    return np.array(Y)


def get_inliers(x, n=1, med=np.median, std=np.std):
    x = np.asarray(x)
    if not x.size:
        return np.zeros_like(x, dtype=bool), np.nan, np.nan
    m, s = med(x), std(x)

    y = n > (np.abs(x - m) / s)
    return y, m, s


def reject_outliers(x, n=1, med=np.median, std=np.std):
    """
    Calculates the median and standard deviation of the sample rejecting the
    outliers.

    :param x:
        Input data.
    :type x: Iterable

    :param n:
        Number of standard deviations.
    :type n: int

    :param med:
        Median function.
    :type med: function, optional

    :param std:
        Standard deviation function.
    :type std: function, optional

    :return:
        Median and standard deviation.
    :rtype: (float, float)
    """

    y, m, s = get_inliers(x, n=n, med=med, std=std)

    if y.any():
        y = np.asarray(x)[y]

        m, s = med(y), std(y)

    return m, s


def ret_v(v):
    """
    Returns a function that return the argument v.

    :param v:
        Object to be returned.
    :type v: object

    :return:
        Function that return the argument v.
    :rtype: function
    """

    return lambda: v


def bin_split(x, bin_std=(0.01, 0.1), n_min=None, bins_min=None):
    """
    Splits the input data with variable bins.

    :param x:
        Input data.
    :type x: Iterable

    :param bin_std:
        Bin standard deviation limits.
    :type bin_std: (float, float)

    :param n_min:
        Minimum number of data inside a bin [-].
    :type n_min: int

    :param bins_min:
        Minimum number of bins [-].
    :type bins_min: int

    :return:
        Bins and their statistics.
    :rtype: (list, list)
    """
    import co2mpas.dispatcher.utils as dsp_utl

    x = np.asarray(x)
    edges = [x.min(), x.max() + sys.float_info.epsilon * 2]  # initial edge.

    max_bin_size = edges[1] - edges[0]  #
    min_bin_size = max_bin_size / len(x)
    if n_min is None:
        n_min = math.sqrt(len(x))

    if bins_min is not None:
        max_bin_size /= bins_min
    bin_stats = []

    def _bin_split(x, m, std, x_min, x_max):
        bin_size = x_max - x_min
        n = len(x)

        y0 = x[x < m]
        y1 = x[m <= x]
        m_y0, std_y0 = _stats(y0)
        m_y1, std_y1 = _stats(y1)

        if any(
                [bin_size > max_bin_size,
                 all([std > bin_std[1],
                      x_min < m < x_max,
                      bin_size > min_bin_size,
                      n > n_min,
                      (m_y1 - m_y0) / bin_size > 0.2
                      ])
                 ]) and (std_y0 > bin_std[0] or std_y1 > bin_std[0]):

            edges.append(m)
            _bin_split(y0, m_y0, std_y0, x_min, m)
            _bin_split(y1, m_y1, std_y1, m, x_max)

        else:
            bin_stats.append([np.median(x), std / n, std, m, n])

    def _stats(x):
        m = np.mean(x)
        std = np.abs(np.std(x) / m)
        return [m, std]

    _bin_split(x, *(_stats(x) + edges))

    edges = sorted(edges)

    bin_stats = sorted(bin_stats)

    def _bin_merge(x, edges, bin_stats):
        bins = collections.OrderedDict(enumerate(zip(dsp_utl.pairwise(edges),
                                                     bin_stats)))
        new_edges = [edges[0]]
        new_bin_stats = []

        for k0 in range(len(bins) - 1):
            v0, v1 = (bins[k0], bins[k0 + 1])
            e_min, e_max = (v0[0][0], v1[0][1])
            if (v1[1][0] - v0[1][0]) / (e_max - e_min) <= 0.33:
                y = x[(e_min <= x) & (x < e_max)]
                m, std = _stats(y)
                if std < bin_std[1]:
                    n = v0[1][-1] + v1[1][-1]
                    bins[k0 + 1] = (
                        (e_min, e_max), [np.median(y), std / n, std, m, n])
                    del bins[k0]

        for e, s in bins.values():
            new_edges.append(e[1])
            if s[2] < bin_std[1]:
                s[2] *= s[3]
                new_bin_stats.append(s[1:] + [s[0]])

        new_bin_stats = sorted(new_bin_stats)
        return new_edges, new_bin_stats

    return _bin_merge(x, edges, bin_stats)


def interpolate_cloud(x, y):
    """
    Defines a function that interpolate a cloud of points.

    :param x:
        x data.
    :type x: Iterable

    :param y:
        y data.
    :type y: Iterable

    :return:
        A function that interpolate a cloud of points.
    :rtype: scp_interp.InterpolatedUnivariateSpline
    """
    import co2mpas.dispatcher.utils as dsp_utl
    from scipy.interpolate import InterpolatedUnivariateSpline

    p = np.asarray(x)
    v = np.asarray(y)

    edges, s = bin_split(p, bin_std=(0, 10))

    if len(s) > 2:
        x, y = ([0.0], [None])

        for e0, e1 in dsp_utl.pairwise(edges):
            b = (e0 <= p) & (p < e1)
            x.append(np.mean(p[b]))
            y.append(np.mean(v[b]))

        y[0] = y[1]
        x.append(x[-1])
        y.append(y[-1] * 1.1)
    else:
        x, y = ([0, 1], [np.mean(y)] * 2)

    return sci_itp.InterpolatedUnivariateSpline(x, y, k=1)


def clear_fluctuations(times, gears, dt_window):
    """
    Clears the gear identification fluctuations.

    :param times:
        Time vector.
    :type times: numpy.array

    :param gears:
        Gear vector.
    :type gears: numpy.array

    :param dt_window:
        Time window.
    :type dt_window: float

    :return:
        Gear vector corrected from fluctuations.
    :rtype: numpy.array
    """

    xy = [list(v) for v in zip(times, gears)]

    for samples in sliding_window(xy, dt_window):

        up, dn = False, False

        _, y = zip(*samples)

        for d in np.diff(y):
            if d > 0:
                up = True
            elif d < 0:
                dn = True

            if up and dn:
                m = statistics.median_high(y)
                for v in samples:
                    v[1] = m
                break

    return np.array([y[1] for y in xy])


def _err(v, y1, y2, r, l):
<<<<<<< HEAD
    from sklearn.metrics import mean_absolute_error
    return mean_absolute_error(_ys(y1, v) + _ys(y2, l - v), r)
=======
    return sk_met.mean_absolute_error(_ys(y1, v) + _ys(y2, l - v), r)
>>>>>>> 34836661


def _ys(y, n):
    if n:
        return (y,) * int(n)
    return ()


def derivative(x, y, dx=1, order=3, k=1):
    """
    Find the 1-st derivative of a spline at a point.

    Given a function, use a central difference formula with spacing `dx` to
    compute the `n`-th derivative at `x0`.

    :param x:
    :param y:
    :param dx:
    :param order:
    :param k:
    :return:
    """
<<<<<<< HEAD
    from scipy.misc import derivative as scipy_derivative
    from scipy.interpolate import InterpolatedUnivariateSpline

    func = InterpolatedUnivariateSpline(x, y, k=k)
=======
    func = sci_itp.InterpolatedUnivariateSpline(x, y, k=k)
>>>>>>> 34836661

    return sci_misc.derivative(func, x, dx=dx, order=order)


class SafeRANSACRegressor(RANSACRegressor):
    def fit(self, X, y, **kwargs):
        try:
            return super(SafeRANSACRegressor, self).fit(X, y, **kwargs)
        except ValueError as ex:
            if self.residual_threshold is None:
                rt = np.median(np.abs(y - np.median(y)))
                self.residual_threshold = rt + np.finfo(np.float32).eps * 10
                res = super(SafeRANSACRegressor, self).fit(X, y, **kwargs)
                self.residual_threshold = None
                return res
            else:
                raise ex<|MERGE_RESOLUTION|>--- conflicted
+++ resolved
@@ -14,26 +14,17 @@
 """
 
 
-<<<<<<< HEAD
-from collections import OrderedDict
-=======
 import yaml
 import networkx as nx
 import collections
->>>>>>> 34836661
 import math
 import statistics
 import inspect
 import sys
-<<<<<<< HEAD
-
-import networkx.utils as nxutils
-=======
 import scipy.interpolate as sci_itp
 import scipy.misc as sci_misc
 import sklearn.metrics as sk_met
 import co2mpas.dispatcher.utils as dsp_utl
->>>>>>> 34836661
 import numpy as np
 from sklearn.linear_model import RANSACRegressor
 
@@ -53,80 +44,6 @@
 
 
 class Constants(dict):
-<<<<<<< HEAD
-    def __init__(self, *args, **kwargs):
-        super(Constants, self).__init__(*args, **kwargs)
-        self.__dict__ = self
-
-    @nxutils.open_file(1, mode='rb')
-    def load(self, file, **kw):
-        import yaml
-        self.update(yaml.load(file, **kw))
-        return self
-
-    @nxutils.open_file(1, mode='w')
-    def dump(self, file, default_flow_style=False, **kw):
-        import yaml
-        yaml.dump(dict(self), file, default_flow_style=default_flow_style, **kw)
-
-
-def stack_nested_keys(nested_dict, key=(), depth=-1):
-    """
-    Stacks the keys of nested-dictionaries into tuples and yields a list of
-    k-v pairs.
-
-    :param nested_dict:
-        Nested dictionary.
-    :type nested_dict: dict
-
-    :param key:
-        Initial keys.
-    :type key: tuple, optional
-
-    :param depth:
-        Maximum keys depth.
-    :type depth: int, optional
-
-    :return:
-        List of k-v pairs.
-    :rtype: generator
-    """
-
-    if depth != 0 and hasattr(nested_dict, 'items'):
-        for k, v in nested_dict.items():
-            yield from stack_nested_keys(v, key=key + (k,), depth=depth - 1)
-    else:
-        yield key, nested_dict
-
-
-def get_nested_dicts(nested_dict, *keys, default=None):
-    """
-    Get/Initialize the value of nested-dictionaries.
-
-    :param nested_dict:
-        Nested dictionary.
-    :type nested_dict: dict
-
-    :param keys:
-        Nested keys.
-    :type keys: tuple
-
-    :param default:
-        Function used to initialize a new value.
-    :type default: function, optional
-
-    :return:
-        Value of nested-dictionary.
-    :rtype: generator
-    """
-
-    if keys:
-        default = default or dict
-        d = default() if len(keys) == 1 else {}
-        nd = nested_dict[keys[0]] = nested_dict.get(keys[0], d)
-        return get_nested_dicts(nd, *keys[1:], default=default)
-    return nested_dict
-=======
     @nx.utils.open_file(1, mode='rb')
     def load(self, file, **kw):
         self.from_dict(yaml.load(file, **kw))
@@ -151,7 +68,6 @@
                 continue
             setattr(self, k, v)
             self[k] = v
->>>>>>> 34836661
 
         return self
 
@@ -217,7 +133,7 @@
     v = next(it)
     window = []
 
-    for x, _ in xy:
+    for x, y in xy:
         # window limits
         x_dn = x - dx
         x_up = x + dx
@@ -355,7 +271,6 @@
         Bins and their statistics.
     :rtype: (list, list)
     """
-    import co2mpas.dispatcher.utils as dsp_utl
 
     x = np.asarray(x)
     edges = [x.min(), x.max() + sys.float_info.epsilon * 2]  # initial edge.
@@ -450,10 +365,8 @@
 
     :return:
         A function that interpolate a cloud of points.
-    :rtype: scp_interp.InterpolatedUnivariateSpline
-    """
-    import co2mpas.dispatcher.utils as dsp_utl
-    from scipy.interpolate import InterpolatedUnivariateSpline
+    :rtype: scipy.interpolate.InterpolatedUnivariateSpline
+    """
 
     p = np.asarray(x)
     v = np.asarray(y)
@@ -504,9 +417,9 @@
 
         up, dn = False, False
 
-        _, y = zip(*samples)
-
-        for d in np.diff(y):
+        x, y = zip(*samples)
+
+        for k, d in enumerate(np.diff(y)):
             if d > 0:
                 up = True
             elif d < 0:
@@ -522,12 +435,7 @@
 
 
 def _err(v, y1, y2, r, l):
-<<<<<<< HEAD
-    from sklearn.metrics import mean_absolute_error
-    return mean_absolute_error(_ys(y1, v) + _ys(y2, l - v), r)
-=======
     return sk_met.mean_absolute_error(_ys(y1, v) + _ys(y2, l - v), r)
->>>>>>> 34836661
 
 
 def _ys(y, n):
@@ -550,14 +458,7 @@
     :param k:
     :return:
     """
-<<<<<<< HEAD
-    from scipy.misc import derivative as scipy_derivative
-    from scipy.interpolate import InterpolatedUnivariateSpline
-
-    func = InterpolatedUnivariateSpline(x, y, k=k)
-=======
     func = sci_itp.InterpolatedUnivariateSpline(x, y, k=k)
->>>>>>> 34836661
 
     return sci_misc.derivative(func, x, dx=dx, order=order)
 
