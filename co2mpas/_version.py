--- conflicted
+++ resolved
@@ -19,11 +19,7 @@
 
 # Please UPDATE TIMESTAMP WHEN BUMPING VERSIONS AND BEFORE RELEASE.
 #: Release date.
-<<<<<<< HEAD
-__updated__ = "2016-08-20 19:30:26"
+__updated__ = "2016-09-13 15:06:00"
 
 __copyright__ = "Copyright (C) 2015 European Commission (JRC)"
-__license__   = "EUPL 1.1+"
-=======
-__updated__ = "2016-09-13 15:06:00"
->>>>>>> 34836661
+__license__   = "EUPL 1.1+"