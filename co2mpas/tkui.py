--- conflicted
+++ resolved
@@ -156,7 +156,6 @@
             Aborts a "job" that has started with the Run or Run TA buttons.
 
         extra_options_entry: |-
-<<<<<<< HEAD
             A space-separated list of key-value pair options.
             - Values are "typed"; use the following assignment symbols to demarcate them:
                 +=: INTEGER
@@ -167,9 +166,6 @@
                 = : STRING
             - example:
                 flag.engineering?=on  flag.plot_workflow?=yes  flag.output_template=some_file.xlsx
-=======
-            Put any other cmd-line options here (try '--help' and click Run button).
->>>>>>> 6b1d1abf
 
         engineering_mode: |-
             the model uses all the available input data (not only the declaration inputs),
